[package]
<<<<<<< HEAD
name="antithesis_sdk"
=======
name = "antithesis_sdk"
>>>>>>> 642f8149
version = "0.1.0"
edition = "2021"
rust-version = "1.62.1"
license = "MIT"
readme = "../README.md"
keywords = ["antithesis", "testing", "fuzzing", "quality"]
categories= ["autonomous testing", "fuzzing", "continous reliability"]
repository = "https://github.com/antithesishq/antithesis-sdk-rust"
homepage = "https://github.com/antithesishq/antithesis-sdk-rust"
documentation = "https://antithesis.com/docs/using_antithesis/sdk/rust_sdk.html"
description = """
### **This SDK is still under development & not ready for adoption yet.**

# Antithesis Rust SDK

This library provides methods for Rust programs to configure the [Antithesis](https://antithesis.com) platform. It contains three kinds of functionality:
* Assertion macros that allow you to define test properties about your software or workload.
* Randomness functions for requesting both structured and unstructured randomness from the Antithesis platform.
* Lifecycle functions that inform the Antithesis environment that particular test phases or milestones have been reached.

For general usage guidance see the [Antithesis Rust SDK Documentation](https://antithesis.com/docs/using_antithesis/sdk/rust_sdk.html)

"""

[dependencies]
serde = { version = "1.0.113", features = ["derive"] }
serde_json = "1.0.25"
libloading = "0.8"
libc = "0.2.64"
rand = "0.8"
rustc_version_runtime = "0.3"
once_cell = "1"
linkme = "0.3.17"

[features]
no-antithesis-sdk = []<|MERGE_RESOLUTION|>--- conflicted
+++ resolved
@@ -1,9 +1,5 @@
 [package]
-<<<<<<< HEAD
-name="antithesis_sdk"
-=======
 name = "antithesis_sdk"
->>>>>>> 642f8149
 version = "0.1.0"
 edition = "2021"
 rust-version = "1.62.1"
