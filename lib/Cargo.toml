[package]
name = "antithesis_sdk_rust"
version = "0.1.0"
edition = "2021"
rust-version = "1.62.1"

[dependencies]
<<<<<<< HEAD
serde_json = "1.0.115"
serde = { version = "1.0", features = ["derive"] }
libloading = "0.8.3"
libc = "0.2.153"
rand = "0.8.5"
rustc_version_runtime = "0.3.0"
=======
serde_json = "1.0.25"
libloading = "0.8"
libc = "0.2.64"
rand = "0.8"
rustc_version_runtime = "0.3"
>>>>>>> 0cc66c87
once_cell = "1"
linkme = "0.3.17"

<<<<<<< HEAD
=======
[dev-dependencies]
serde = { version = "1.0.60", features = ["derive"] }

>>>>>>> 0cc66c87
[features]
no-antithesis-sdk = []<|MERGE_RESOLUTION|>--- conflicted
+++ resolved
@@ -5,28 +5,14 @@
 rust-version = "1.62.1"
 
 [dependencies]
-<<<<<<< HEAD
-serde_json = "1.0.115"
 serde = { version = "1.0", features = ["derive"] }
-libloading = "0.8.3"
-libc = "0.2.153"
-rand = "0.8.5"
-rustc_version_runtime = "0.3.0"
-=======
 serde_json = "1.0.25"
 libloading = "0.8"
 libc = "0.2.64"
 rand = "0.8"
 rustc_version_runtime = "0.3"
->>>>>>> 0cc66c87
 once_cell = "1"
 linkme = "0.3.17"
 
-<<<<<<< HEAD
-=======
-[dev-dependencies]
-serde = { version = "1.0.60", features = ["derive"] }
-
->>>>>>> 0cc66c87
 [features]
 no-antithesis-sdk = []