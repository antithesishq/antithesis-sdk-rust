--- conflicted
+++ resolved
@@ -1,4 +1,3 @@
-<<<<<<< HEAD
 /// The assert module enables defining [test properties](https://antithesis.com/docs/using_antithesis/properties.html) 
 /// about your program or [workload](https://antithesis.com/docs/getting_started/workload.html).
 ///
@@ -14,37 +13,11 @@
 ///
 /// Each macro/function in this module takes a parameter called message, which is 
 /// a human readable identifier used to aggregate assertions. 
-/// Antithesis generates one test property per unique message and this test property will be named "<message>" in the [triage report](https://antithesis.com/docs/reports/triage.html).
+/// Antithesis generates one test property per unique message and this test property will be named "message" in the [triage report](https://antithesis.com/docs/reports/triage.html).
 ///
-/// Each macro/function also takes a parameter called details, which is a key-value map of optional additional information provided by the user to add context for assertion failures. The information that is logged will appear in the logs section of a [triage report](https://antithesis.com/docs/reports/triage.html). Normally the values passed to details are evaluated at runtime.
-=======
-/// The assert module allows you to define new test properties
-/// for your program or workload.
-///
-/// If the environment variable ANTITHESIS_SDK_LOCAL_OUTPUT is
-/// set, these macros and functions will log to the file pointed
-/// to by that variable using a structured JSON format defined in
-/// the Antithesis SDK docs.
-/// This allows you to make use of the Antithesis assertions module
-/// in your regular testing, or even in production. In particular,
-/// very few assertions frameworks offer a convenient way to define
-/// [Sometimes assertions], but they can be quite useful even outside
-/// Antithesis.
-///
-/// Each macro/function in this module takes a parameter called message.
-/// This value of this parameter will become part of the name of
-/// the test property defined by the function, and will be viewable
-/// in your [triage report], so it should be human interpretable.
-/// Assertions in different parts of your code with the same message
-/// value will be grouped into the same test property, but if one of
-/// them fails you will be able to see which file and line number are
-/// associated with each failure.
-///
-/// Each macro/function also takes a parameter called details.
-/// This parameter allows you to optionally provide a JSON representation
-/// of context information that will be viewable in the 'details'
-/// tab for any example or counterexample of the associated property.
->>>>>>> 4f69e979
+/// Each macro/function also takes a parameter called details, which is a key-value map of optional additional information provided by the user to add context for assertion failures. 
+/// The information that is logged will appear in the logs section of a [triage report](https://antithesis.com/docs/reports/triage.html). 
+/// Normally the values passed to details are evaluated at runtime.
 pub mod assert;
 
 // External crates used in assertion macros
@@ -57,8 +30,6 @@
 /// environment that particular test phases or milestones have been reached.
 pub mod lifecycle;
 
-<<<<<<< HEAD
-
 /// The random module provides functions that request both structured and unstructured randomness from the Antithesis environment.
 /// 
 /// These functions should not be used to seed a conventional PRNG, and should not have their return values stored and used to make a decision at a later time. 
@@ -68,22 +39,6 @@
 /// These functions are also safe to call outside the Antithesis environment, where 
 /// they will fall back on values from the rust std library.
 ///
-=======
-/// The random module provides an interface that allows your program
-/// to ask the Antithesis platform for random entropy. These functions
-/// are also safe to call outside the Antithesis environment, where
-/// they will fall back on values from the rust std library
-///
-/// These functions should not be used to seed a conventional PRNG,
-/// and should not have their return values stored and used to make a
-/// decision at a later time. Doing either of these things makes it
-/// much harder for the Antithesis platform to control the history of
-/// your program's execution, and also makes it harder for Antithesis
-/// to learn which inputs provided at which times are most fruitful.
-/// Instead, you should call a function from the random package every
-/// time your program or workload needs to make a decision, at the
-/// moment that you need to make the decision.
->>>>>>> 4f69e979
 pub mod random;
 
 mod internal;
